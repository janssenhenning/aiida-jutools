# -*- coding: utf-8 -*-
import re
import time
import numpy as np
import pandas as pd
from itertools import groupby
from bokeh.io import output_file, show
from bokeh.models import ColumnDataSource, HoverTool, Legend
from bokeh.plotting import figure
from bokeh.io import output_notebook
from bokeh.palettes import Category20
from bokeh.palettes import inferno
from aiida.orm import WorkflowNode
from aiida.orm import QueryBuilder
from aiida.common.constants import elements
from aiida_jutools.sisc_lab.helpers import FIGURE_HEIGHT, FIGURE_WIDTH

AllElements = elements



####### function to analyse structure data elements number and nodes number but not implemented yet! ###############################
## class StrucData to analyse the elements
class StrucFormulaHelper:
    '''
    To get the StructureData elements from the formula

    '''
    def __init__(self, formula):
        self.Formula = formula

    def FormAnalyse(self):
        #a = self.Formula
        a = self.COUNTELEMENT(self.Formula)
        return a

    def seperate_String_Num(self, s):

        groups = []
        uniquekeys = []
        for k, g in groupby(s, lambda x: x.isdigit()):
            groups.append(list(g))
            uniquekeys.append(k)
        if (uniquekeys[-1] == False):
            groups.append(['1'])
            uniquekeys.append(True)
        for i in range(len(groups)):
            g = ''.join(groups[i])
            #if(uniquekeys[i]):
            #    g = int(g)
            groups[i] = g
        #print(groups)
        return groups

    def COUNTELEMENT(self, s):

        newstr = re.findall('[A-Z][^A-Z]*', s)
        mystr = {}
        for s in newstr:
            group = self.seperate_String_Num(s)
            mystr[group[0]] = group[1]
        return mystr


####################################### List group nodes and their number for 1.f#################################
class GroupDataHelper:
    def __init__(self, group: list):
        '''
        :param group: the group data list for initialization
        '''
        self.Group = group

    def ListGroup(self, exclude: list = []):
        """ return the group names and nodes they contain
        :param exclude: the list of data which we don't want to show
        """
        print('{:<52}{:6}'.format('Group names:', 'sizes:'))
        for index, row in self.Group.iterrows():

            flag = 0
            type = row['type_string']
            for ex in exclude:
                if ex in type:
                    flag = 1
            if (flag):
                continue
            else:
                ## the line below contains all the properties
                ##print(a[0].label,' ',a[0].user,' ',a[0].type_string,' ',a[0].description)

                print('{:<50}|{:5}'.format(row['Group_Name'], row['Node']))


def preprocess_group(data):
    """
    :param data: the return value of qb.all() of Group Node
    :return: a pd.DataFrame containing with data the DataList and columns Columns
    :rtype: DataFrame
    """
    DataList = []
    Data = {}
    Columns = ['User', 'Group_Name', 'Node', 'type_string']
    for column in Columns:
        Data[column] = []
    for g, in data:
        DataList = DataList + [[
            g.user.get_short_name(), g.label,
            len(g.nodes), g.type_string
        ]]
    DataF = pd.DataFrame(DataList, columns=Columns)
    return DataF


####### function to analyse structure data for 1.g ###############################


def AnalyseStructureElements(InputData):
    '''
    This function count the Elements and number of StructureNode.
    return the pd.DataFrame including elements and number of each element
    Output can be passed to the function ShowElements

    :param InputData: the qb.all() of StructureData
    :return pd.DataFrame with elements as columns and nodes as rows, value would be 1 if node contains this element and 0 otherwise
    :rtype pd.DataFrame
    '''
    print('Counting the number of all elements...')
    print('This process will take some time...')

    StrucList = []

    for struc, in InputData:
        form = struc.get_formula()
        struct = StrucFormulaHelper(form)
        StrucList = StrucList + [struct.FormAnalyse()]
    return pd.DataFrame(StrucList).fillna(0)


def AtomsNumNodes(StructDatas):
    '''
    This function return atom numbers and how many Nodes have this atom number;
    Output can be passed to ShowFormula directly or de-/serialization

    :param StructDatas: the qb.all() set of the StructureData
    :return: dictionary with keys as number of elements and values as all uuids(first 8 characters) and formulas
    :rtype: Python dictionary
    '''

    Newdict = {}
    print(
        'Counting 1.number of atoms and 2.number of nodes containing this atom number...'
    )
    print('This process will take some time...')
    for data, in StructDatas:
        #atoms = data.get_composition()
        #NumAtom = int(np.sum(list(CompositionDict.values())))

        ## count the length of sites to be Number of atoms
        NumAtom = len(data.sites)
        if NumAtom in Newdict.keys():
            Newdict[NumAtom].append('[' + data.uuid[:8])
            Newdict[NumAtom].append(data.get_formula() + ']')
        else:
            Newdict[NumAtom] = ['[' + data.uuid[:8], data.get_formula() + ']']

    return Newdict

def get_element_index(elements):
    """
    Use the aiida.elements as input
    :param : aiida.common.constants.elements which contain all elements and information
    :return the dictionary that has index as key and element as value
    """
    ElementOder={}
    for key in elements:
        ElementOder[key] = elements[key]['symbol']
    return ElementOder

def sort_element_index(Elements):
    """
    :param : the elements list we want to sort
    :return : the correct index order and correct elements order
    """
    ReferenceOder = get_element_index(AllElements) #dictionary with index as key and element as value
    keys=list(ReferenceOder.keys())  
    values=list(ReferenceOder.values())
    OderElement = [keys[values.index(element)] for element in Elements]
    
    ########## the correct oder after sorting ##########
    CorrectIndex, CorrectElements = (list(t) for t in zip(*sorted(zip(OderElement, Elements))))    
    return CorrectIndex, CorrectElements

def ShowElements(Data):
    '''
    visualize the Elements and number of them, the sorted by the number of elements

    :param Data: pd.DataFrame that contain elements as columns and nodes as rows, value would be 1 if node contains this element and 0 otherwise
    :return: None
    '''

    output_file('ShowingElements.html')
    #data = NumStructureNode()
    data = Data
    elements = list(data.columns)
    
    # zip sort
    #_ , elements = zip(*sorted(zip(counts, elements)))
    #print(elements)
    AtomicNumber,elements = sort_element_index(elements)
    
    #counts = list(data.astype(bool).sum(axis=0))
    counts = [data[element].astype(bool).sum(axis=0) for element in elements]
    #print(counts)
    #print(elements)

    source = ColumnDataSource(data=dict(
        elements=elements, counts=counts,AtomicNumber =AtomicNumber, color=inferno(len(elements))))

    TOOLTIPS = [
        ('Element', '@elements'),
        ('Atomic Number', '@AtomicNumber'),
        ('(x,y)', '($x, $y)'),
        ('Number of Structures containing this element', '@counts'),
    ]

    p = figure(y_range=elements,
               x_range=(0, np.max(counts)),
<<<<<<< HEAD
               # This we make rectengular
               plot_height=FIGURE_WIDTH, plot_width=FIGURE_WIDTH,
               title='Number of Elements',
               #tools=[HoverTool(mode='hline')],
=======
               plot_width=800,
               plot_height=800,
               title='Number of Elements Information',
               tools=[HoverTool(mode='hline')],
>>>>>>> a5c57180
               tooltips=TOOLTIPS)
    #print('step figure done')
    p.hbar(y='elements',
           right='counts',
           height=0.5,
           left=0,
           color='color',
           source=source)
    #print('step hbar done')
    p.xaxis.axis_label = 'Number of Elements'
    p.yaxis.axis_label = 'Elements'
    output_notebook()
    p.xgrid.grid_line_color = None
    #p.legend = False
    show(p)


def ShowFormula(Data):
    '''
    This function visualize the number of nodes that contains certain number of elements, and
    Show the formula and id of some elements when move mouse here

    :param Data: dictionary with keys as number of elements and values as all uuids(first 8 characters) and formulas
    :return: Node
    '''

    output_file('ShowingFormula.html')
    data = Data
    elements = list(data.keys())
    counts = list(len(data[key]) / 2 for key in data.keys())
    formulas = list(data[key][:10] for key in data.keys())

    length = len(elements)
    source = ColumnDataSource(data=dict(elements=elements,
                                        counts=counts,
                                        formulas=formulas,
                                        color=inferno(length)))

    TOOLTIPS = [
        ('Number of Atoms', '@elements'),
        ('(x,y)', '($x, $y)'),
        ('Number of Nodes', '@counts'),
        ('Id and formula(first 5 nodes of all)', '@formulas'),
    ]

    p = figure(x_range=(0, np.max(counts) + 20),
               y_range=(0, np.max(elements)),
<<<<<<< HEAD
               plot_height=FIGURE_HEIGHT, plot_width=FIGURE_WIDTH,
               title='Atoms Count',
               #tools=[HoverTool(mode='hline')],
=======
               plot_width=800,
               plot_height=800,
               title='Number of Atoms Information',
               tools=[HoverTool(mode='hline')],
>>>>>>> a5c57180
               tooltips=TOOLTIPS)
    #print('step figure done')
    p.hbar(y='elements',
           right='counts',
           height=0.5,
           left=0,
           color='color',
           source=source)
    #print('step hbar done')
    p.xaxis.axis_label = 'Number of nodes'
    p.yaxis.axis_label = 'Number of atoms'
    output_notebook()
    p.xgrid.grid_line_color = None
    #p.legend = False
    show(p)


#################################################### end for 1.g #####################################################


######################################## Process Node functions for both Calculate Job and Workflow for 1.h#########################
def GetWorkflowDict(WNode):
    """
    Processing both the WorkflowNode and CalculateJob Node,count how many succeed and how many failed for each type
    The Output dictionary can be the input of ShowWorkflow

    :param WNode: pd.DataFrame Workflow or CalculateJob Node information array
    :return: a dictionary counting the succeed number and failed number
    :rtype: Python dictionary
    """

    Newdict = {}
    for index, node in WNode.iterrows():
        if 'FINISHED' in node['Process_State']:
            Newdict[node['node_type'] + '_succeed'] = Newdict.get(
                node['node_type'] + '_succeed', 0) + 1
            Newdict[node['node_type'] + '_not_succeed'] = Newdict.get(
                node['node_type'] + '_not_succeed', 0) + 0
        else:
            Newdict[node['node_type'] + '_not_succeed'] = Newdict.get(
                node['node_type'] + '_not_succeed', 0) + 1
            Newdict[node['node_type'] + '_succeed'] = Newdict.get(
                node['node_type'] + '_succeed', 0) + 0
    return Newdict


def GetCalNodeArray(CalcNode):
    '''
    This function works to return the main information of Process Node

    :param CalcNode: the qb.all() return data of CalcNode or WorkflowNode
    :return: pd.DataFrame containing node.pk, exit_state,exit_message,node_type of each node
    :rtype: pd.DataFrame
    '''

    data = []
    Columns = ['Node_Pk', 'Process_State', 'Exit_Message', 'node_type']
    for node, in CalcNode:
        data = data + [[
            node.pk,
            str(node.process_state),
            str(node.exit_message), node.node_type
        ]]

    return pd.DataFrame(data, columns=Columns)


def ShowWorkflow(WorkflowDict, Title):
    '''
    Visualiza the Workflow&CalcJob how many succeed and how many failed for each type

    :param WorkflowDict: a dictionary counting the succeed number and failed number. return value of function GetWorkflowDict
    :param Title: title of the output image
    :return: None
    '''
    output_file('CalcJob&WorkFlow.html')

    index = list(WorkflowDict.keys())
    ## make the name shorter
    index = [key.split('.')[-2] + key.split('.')[-1] for key in index]

    counts = list(WorkflowDict.values())
    #exit_message = exit_message
    #exit_state_string = exit_state
    #exit_state_digit = exit_state_digit

    source = ColumnDataSource(
        data=dict(index=index, counts=counts, color=inferno(len(index))))

    TOOLTIPS = [
        ('Node number', '@counts'),
        ('(x,y)', '($x, $y)'),
        ('Node status', '@index'),
    ]

    HT = HoverTool(tooltips=TOOLTIPS, mode='vline')

    p = figure(y_range=(0, np.max(counts) + 10),
               x_range=index,
               plot_height=FIGURE_HEIGHT, plot_width=FIGURE_WIDTH,
               title=Title,
               #tools=[HoverTool(mode='vline')],
               tooltips=TOOLTIPS)
    #print('step figure done')
    p.vbar(x='index',
           top='counts',
           bottom=0,
           width=1,
           color='color',
           source=source)
    #print('step hbar done')

    output_notebook()
    p.xgrid.grid_line_color = None

    p.xaxis.axis_label = 'Exit status'
    p.yaxis.axis_label = 'Number of nodes'
    #p.legend = True
    show(p)


####################### provenance for 1.i


def preprocess_provenance(Nodes):
    """
    :param Nodes: the return value of pd.all() of Nodes type
    :return : pd.DataFrame containing node_type,pk,incoming_node,outgoing_node of each node
    :rtype: pd.DataFrame
    """
    # this function is slow because we will dig the incoming and outgoing nodes of each node
    print('Begin looking for incoming and outgoing nodes of each node...')
    print(
        'The preprocessing is slow because we will dig the incoming and outgoing nodes of each node, please wait for a moment...'
    )
    print(
        'Approximate running time for smaller dataset with 5000+ Nodes is about 2 min...'
    )
    t = time.time()
    Newlist = []
    for n, in Nodes:
        #Newlist = Newlist + [[n.node_type, n.pk, n.get_incoming(only_uuid=True).all_nodes(), n.get_outgoing(only_uuid=True).all_nodes()]]
        Newlist = Newlist + [[
            n.node_type, n.pk,
            n.get_incoming(only_uuid=True).first(),
            n.get_outgoing(only_uuid=True).first()
        ]]
    Columns = ['Node_Type', 'PK', 'FirstInput', 'FirstOutput']
    provenance = pd.DataFrame(Newlist, columns=Columns)
    print('The preprocessing took {} seconds'.format(time.time() - t))
    return provenance


def Count_In_Out_Old_version(provenance):
    '''
    This function count the Nodes without incoming node, without outgoing nodes and without in/out.
    Return value is the dictionary with 3 types of nodes as keys and counts and values
    :param provenance : the pd.DataFrame from function preprocess_provenance
    :return : A dictionary counting number of nodes without incoming node, without outgoing nodes and without in/out.
    :rtype: python dictionary
    '''

    Namelist = ['No_Incoming', 'No_Outgoing', 'No_In&Out']

    Mydict = {}
    for index, n in provenance.iterrows():
        IncomingFlag, OutgoingFlag = False, False
        ### if list is empty then we have no incoming/outgoing
        if (n['FirstInput'] == None):
            IncomingFlag = True
            Mydict[Namelist[0]] = Mydict.get(Namelist[0], 0) + 1
        if (n['FirstOutput'] == None):
            OutgoingFlag = True
            Mydict[Namelist[1]] = Mydict.get(Namelist[1], 0) + 1
        if (IncomingFlag and OutgoingFlag):
            Mydict[Namelist[2]] = Mydict.get(Namelist[2], 0) + 1

    return Mydict


#### takes very long time
def Count_In_Out(provenance):
    '''
    This function count the Nodes without incoming node, without outgoing nodes and without in/out.
    Return value is the dictionary with 3 types of nodes as keys and counts and values
    :param provenance : the pd.DataFrame from function preprocess_provenance
    :return : A dictionary counting number of nodes without incoming node, without outgoing nodes and without in/out.
    :rtype: python dictionary
    '''

    Namelist = ['No_Incoming', 'No_Outgoing', 'No_In&Out']

    No_Incoming_Mydict,No_Outgoing_Mydict,No_InOut_Mydict = {},{},{}
    
    for index, n in provenance.iterrows():
        IncomingFlag, OutgoingFlag = False, False
        ### if list is empty then we have no incoming/outgoing
        if (n['FirstInput'] == None):
            IncomingFlag = True
            No_Incoming_Mydict[n['Node_Type']] = No_Incoming_Mydict.get(n['Node_Type'], 0) + 1
        if (n['FirstOutput'] == None):
            OutgoingFlag = True
            No_Outgoing_Mydict[n['Node_Type']] = No_Outgoing_Mydict.get(n['Node_Type'], 0) + 1
        if (IncomingFlag and OutgoingFlag):
            No_InOut_Mydict[n['Node_Type']] = No_InOut_Mydict.get(n['Node_Type'], 0) + 1

    return No_Incoming_Mydict,No_Outgoing_Mydict,No_InOut_Mydict



def Show_In_Out_Old_Version(Mydict):
    '''
    This function shows count the Nodes without incoming node, without outgoing nodes and without in/out

    :param Mydict : the dictionary output from function Count_In_Out, which is a dictionary counting number of nodes without incoming node, without outgoing nodes and without in/out
    :return : None
    '''

    output_file('Show_In_Out.html')

    index = list(Mydict.keys())
    counts = list(Mydict.values())

    source = ColumnDataSource(
        data=dict(index=index, counts=counts, color=Category20[len(index)]))

    TOOLTIPS = [
        ('Node number', '@counts'),
        ('(x,y)', '($x, $y)'),
        ('Node status', '@index'),
    ]

    HT = HoverTool(tooltips=TOOLTIPS, mode='vline')

    p = figure(y_range=(0, np.max(counts) + 500),
               x_range=index, plot_height=FIGURE_HEIGHT,plot_width=FIGURE_WIDTH,
               title='CalcNode Information',
               #tools=[HoverTool(mode='vline')],
               tooltips=TOOLTIPS)
    #print('step figure done')
    p.vbar(x='index',
           top='counts',
           bottom=0,
           width=1,
           color='color',
           source=source)
    #print('step hbar done')

    output_notebook()
    p.xgrid.grid_line_color = None

    p.xaxis.axis_label = 'Incoming and Outgoing status'
    p.yaxis.axis_label = 'Number of nodes'
    #p.legend = False
    show(p)

def Show_In_Out(No_Incoming_Mydict,No_Outgoing_Mydict,No_InOut_Mydict):
    '''
    This function shows count the Nodes without incoming node, without outgoing nodes and without in/out

    :param Mydict : the dictionary outputs from function Count_In_Out, which are 3 dictionaries counting number of nodes without incoming node, without outgoing nodes and without in/out for all kinds of nodes
    :return : None
    '''
    # would be nice to add total number of nodes, and percentage of it

    output_file('Show_In_Out.html')

    No_Incoming_Node_types = list(No_Incoming_Mydict.keys())
    No_Incoming_counts = list(No_Incoming_Mydict.values())
    
    No_Outgoing_Node_types = list(No_Outgoing_Mydict.keys())
    No_Outgoing_counts = list(No_Outgoing_Mydict.values())
    
    No_InOut_Node_types = list(No_InOut_Mydict.keys())
    No_InOut_counts = list(No_InOut_Mydict.values())
    
    labels = ['No_Incoming', 'No_Outgoing', 'No_In&Out']
    keyset = list(set(No_Incoming_Node_types+No_Outgoing_Node_types+No_InOut_Node_types))
    #keyset = No_Incoming_Node_types
    #source = ColumnDataSource(data=dict(index=index, counts=counts, color=Category20[len(index)]))
    color=Category20[len(keyset)]
    source = {'labels': labels}
    #print(No_Incoming_Node_types)
    for key in keyset:
        source[key] = [No_Incoming_Mydict.get(key, 0), No_Outgoing_Mydict.get(key, 0), No_InOut_Mydict.get(key, 0)]

    TOOLTIPS = [
        #('Node type', "$name @No_Incoming_Node_types: @$name"),
        ('Node type', "$name"),
        ('Node Number',"@$name"),
        ('(x,y)', '($x, $y)'),
        ('Node status', '@labels'),
    ]

    HT = HoverTool(tooltips=TOOLTIPS, mode='vline')

    p = figure(y_range=(0, np.max(No_Incoming_counts+No_Outgoing_counts+No_InOut_counts) + 1000),
               x_range=labels,
<<<<<<< HEAD
               plot_height=FIGURE_HEIGHT,plot_width=FIGURE_WIDTH,
               title='CalcNode Information',
=======
               plot_width=1200,
               plot_height=500,
               title='Provenance Health Information',
>>>>>>> a5c57180
               
               tooltips=TOOLTIPS)
    p.add_layout(Legend(), 'right')
    #print('step figure done')
    p.vbar_stack(keyset,
                 x='labels',
                 #top='counts',
                 #bottom=0,
                 width=1,
                 color=color,
                 source=source,
                 legend_label=keyset)
    #print('step hbar done')

    p.xgrid.grid_line_color = None
    #p.legend.location = "bottom_left"

    p.xaxis.axis_label = 'Incoming and Outgoing status'
    p.yaxis.axis_label = 'Number of nodes'
    show(p)<|MERGE_RESOLUTION|>--- conflicted
+++ resolved
@@ -225,17 +225,10 @@
 
     p = figure(y_range=elements,
                x_range=(0, np.max(counts)),
-<<<<<<< HEAD
                # This we make rectengular
                plot_height=FIGURE_WIDTH, plot_width=FIGURE_WIDTH,
-               title='Number of Elements',
+               title='Number of Elements Information',
                #tools=[HoverTool(mode='hline')],
-=======
-               plot_width=800,
-               plot_height=800,
-               title='Number of Elements Information',
-               tools=[HoverTool(mode='hline')],
->>>>>>> a5c57180
                tooltips=TOOLTIPS)
     #print('step figure done')
     p.hbar(y='elements',
@@ -283,16 +276,9 @@
 
     p = figure(x_range=(0, np.max(counts) + 20),
                y_range=(0, np.max(elements)),
-<<<<<<< HEAD
                plot_height=FIGURE_HEIGHT, plot_width=FIGURE_WIDTH,
-               title='Atoms Count',
+               title='Number of Atoms Information',
                #tools=[HoverTool(mode='hline')],
-=======
-               plot_width=800,
-               plot_height=800,
-               title='Number of Atoms Information',
-               tools=[HoverTool(mode='hline')],
->>>>>>> a5c57180
                tooltips=TOOLTIPS)
     #print('step figure done')
     p.hbar(y='elements',
@@ -591,15 +577,8 @@
 
     p = figure(y_range=(0, np.max(No_Incoming_counts+No_Outgoing_counts+No_InOut_counts) + 1000),
                x_range=labels,
-<<<<<<< HEAD
                plot_height=FIGURE_HEIGHT,plot_width=FIGURE_WIDTH,
-               title='CalcNode Information',
-=======
-               plot_width=1200,
-               plot_height=500,
                title='Provenance Health Information',
->>>>>>> a5c57180
-               
                tooltips=TOOLTIPS)
     p.add_layout(Legend(), 'right')
     #print('step figure done')
