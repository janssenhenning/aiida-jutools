--- conflicted
+++ resolved
@@ -23,21 +23,16 @@
     "version": "0.0.1",
     "reentry_register": true,
     "install_requires": [
-<<<<<<< HEAD
-        "aiida-core~=1.1.1",
-        "pymatgen",
-        "PyCifRW"
-=======
         "aiida-core",
         "masci-tools",
         "aiida-kkr",
         "numpy",
         "scipy",
         "pycifrw",
+        "pymatgen",
         "spglib",
         "pandas",
         "humanfriendly"
->>>>>>> 8406eae9
     ],
     "extras_require": {
         "testing": [
